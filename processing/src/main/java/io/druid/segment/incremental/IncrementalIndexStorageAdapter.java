--- conflicted
+++ resolved
@@ -365,8 +365,6 @@
                         index.getMetricBuffer(),
                         index.getMetricPosition(currEntry.getValue(), metricIndex)
                     );
-<<<<<<< HEAD
-=======
                   }
                 };
               }
@@ -410,7 +408,6 @@
                         index.getMetricBuffer(),
                         index.getMetricPosition(currEntry.getValue(), metricIndex)
                     );
->>>>>>> 1ebc8a2a
                   }
                 };
               }
